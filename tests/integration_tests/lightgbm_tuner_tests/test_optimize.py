import contextlib
from optuna.structs import StudyDirection

import mock
import numpy as np
import pytest

import optuna
import optuna.integration.lightgbm as lgb
from optuna.integration.lightgbm_tuner.optimize import _TimeKeeper
from optuna.integration.lightgbm_tuner.optimize import _timer
from optuna.integration.lightgbm_tuner.optimize import BaseTuner
from optuna.integration.lightgbm_tuner.optimize import LightGBMTuner
from optuna.integration.lightgbm_tuner.optimize import OptunaObjective
from optuna.study import Study
from optuna.trial import Trial
from optuna import type_checking

if type_checking.TYPE_CHECKING:
    from typing import Any  # NOQA
    from typing import Dict  # NOQA
    from typing import Generator  # NOQA
    from typing import List  # NOQA
    from typing import Union  # NOQA


@contextlib.contextmanager
def turnoff_train():
    # type: () -> Generator[None, None, None]

    unexpected_value = 0.5
    dummy_num_iterations = 1234

    class DummyBooster(object):
        def __init__(self):
            # type: () -> None

            self.best_score = {
                "valid_0": {"binary_logloss": unexpected_value},
            }

        def current_iteration(self):
            # type: () -> int

            return dummy_num_iterations

    dummy_booster = DummyBooster()

    with mock.patch("lightgbm.train", return_value=dummy_booster):
        yield


class TestOptunaObjective(object):
    def test_init_(self):
        # type: () -> None

        target_param_names = ["learning_rate"]  # Invalid parameter name.

        with pytest.raises(NotImplementedError) as execinfo:
            OptunaObjective(target_param_names, {}, None, {}, 0)

        assert execinfo.type is NotImplementedError

    def test_call(self):
        # type: () -> None

        target_param_names = ["lambda_l1"]
        lgbm_params = {}  # type: Dict[str, Any]
        train_set = lgb.Dataset(None)
        val_set = lgb.Dataset(None)

        lgbm_kwargs = {"valid_sets": val_set}
        best_score = -np.inf

        with turnoff_train():
            objective = OptunaObjective(
                target_param_names, lgbm_params, train_set, lgbm_kwargs, best_score,
            )
            study = optuna.create_study(direction="minimize")
            study.optimize(objective, n_trials=10)

            assert study.best_value == 0.5


class TestTimeKeeper(object):
    def test__timer_elapsed_secs(self):
        # type: () -> None

        with mock.patch("time.time", return_value=1):
            tk = _TimeKeeper()
            with mock.patch("time.time", return_value=10):
                assert tk.elapsed_secs() == 9


def test__timer_context():
    # type: () -> None

    with mock.patch("time.time", return_value=1):
        with _timer() as t:
            with mock.patch("time.time", return_value=10):
                assert t.elapsed_secs() == 9


class TestBaseTuner(object):
    def test_get_booster_best_score(self):
        # type: () -> None

        expected_value = 1.0

        class DummyBooster(object):
            def __init__(self):
                # type: () -> None

                self.best_score = {"valid_0": {"binary_logloss": expected_value}}

        booster = DummyBooster()
        dummy_dataset = lgb.Dataset(None)

        tuner = BaseTuner(lgbm_kwargs=dict(valid_sets=dummy_dataset))
        val_score = tuner._get_booster_best_score(booster)
        assert val_score == expected_value

    def test_higher_is_better(self):
        # type: () -> None

        for metric in [
            "auc",
            "ndcg",
            "lambdarank",
            "rank_xendcg",
            "xendcg",
            "xe_ndcg",
            "xe_ndcg_mart",
            "xendcg_mart",
            "map",
            "mean_average_precision",
        ]:
            tuner = BaseTuner(lgbm_params={"metric": metric})
            assert tuner.higher_is_better()

        for metric in ["rmsle", "rmse", "binary_logloss"]:
            tuner = BaseTuner(lgbm_params={"metric": metric})
            assert not tuner.higher_is_better()

    def test_get_booster_best_score__using_valid_names_as_str(self):
        # type: () -> None

        expected_value = 1.0

        class DummyBooster(object):
            def __init__(self):
                # type: () -> None

                self.best_score = {"dev": {"binary_logloss": expected_value}}

        booster = DummyBooster()
        dummy_dataset = lgb.Dataset(None)

        tuner = BaseTuner(lgbm_kwargs={"valid_names": "dev", "valid_sets": dummy_dataset,})
        val_score = tuner._get_booster_best_score(booster)
        assert val_score == expected_value

    def test_get_booster_best_score__using_valid_names_as_list(self):
        # type: () -> None

        unexpected_value = 0.5
        expected_value = 1.0

        class DummyBooster(object):
            def __init__(self):
                # type: () -> None

                self.best_score = {
                    "train": {"binary_logloss": unexpected_value},
                    "val": {"binary_logloss": expected_value},
                }

        booster = DummyBooster()
        dummy_train_dataset = lgb.Dataset(None)
        dummy_val_dataset = lgb.Dataset(None)

        tuner = BaseTuner(
            lgbm_kwargs={
                "valid_names": ["train", "val"],
                "valid_sets": [dummy_train_dataset, dummy_val_dataset],
            }
        )
        val_score = tuner._get_booster_best_score(booster)
        assert val_score == expected_value

    def test_compare_validation_metrics(self):
        # type: () -> None

        for metric in [
            "auc",
            "ndcg",
            "lambdarank",
            "rank_xendcg",
            "xendcg",
            "xe_ndcg",
            "xe_ndcg_mart",
            "xendcg_mart",
            "map",
            "mean_average_precision",
        ]:
            tuner = BaseTuner(lgbm_params={"metric": metric})
            assert tuner.compare_validation_metrics(0.5, 0.1)
            assert not tuner.compare_validation_metrics(0.5, 0.5)
            assert not tuner.compare_validation_metrics(0.1, 0.5)

        for metric in ["rmsle", "rmse", "binary_logloss"]:
            tuner = BaseTuner(lgbm_params={"metric": metric})
            assert not tuner.compare_validation_metrics(0.5, 0.1)
            assert not tuner.compare_validation_metrics(0.5, 0.5)
            assert tuner.compare_validation_metrics(0.1, 0.5)

    @pytest.mark.parametrize(
        "metric, eval_at_param, expected",
        [
            ("auc", {"eval_at": 5}, "auc"),
            ("accuracy", {"eval_at": 5}, "accuracy"),
            ("rmsle", {"eval_at": 5}, "rmsle"),
            ("rmse", {"eval_at": 5}, "rmse"),
            ("binary_logloss", {"eval_at": 5}, "binary_logloss"),
            ("ndcg", {"eval_at": 5}, "ndcg@5"),
            ("ndcg", {"ndcg_at": 5}, "ndcg@5"),
            ("ndcg", {"ndcg_eval_at": 5}, "ndcg@5"),
            ("ndcg", {"eval_at": [20]}, "ndcg@20"),
            ("ndcg", {"eval_at": [10, 20]}, "ndcg@10"),
            ("ndcg", {}, "ndcg@1"),
            ("map", {"eval_at": 5}, "map@5"),
            ("map", {"eval_at": [20]}, "map@20"),
            ("map", {"eval_at": [10, 20]}, "map@10"),
            ("map", {}, "map@1"),
        ],
    )
    def test_metric_with_eval_at(self, metric, eval_at_param, expected):
        # type: (str, Dict[str, Union[int, List[int]]], str) -> None

        params = {"metric": metric}  # type: Dict[str, Union[str, int, List[int]]]
        params.update(eval_at_param)
        tuner = BaseTuner(lgbm_params=params)
        assert tuner._metric_with_eval_at(metric) == expected

    def test_metric_with_eval_at_error(self):
        # type: () -> None

        tuner = BaseTuner(lgbm_params={"metric": "ndcg", "eval_at": "1"})
        with pytest.raises(ValueError):
            tuner._metric_with_eval_at("ndcg")


class TestLightGBMTuner(object):
    def _get_tuner_object(self, params={}, train_set=None, kwargs_options={}):
        # type: (Dict[str, Any], lgb.Dataset, Dict[str, Any]) -> lgb.LightGBMTuner

        # Required keyword arguments.
        dummy_dataset = lgb.Dataset(None)

        kwargs = dict(num_boost_round=5, early_stopping_rounds=2, valid_sets=dummy_dataset,)
        kwargs.update(kwargs_options)

        runner = lgb.LightGBMTuner(params, train_set, **kwargs)
        return runner

    def test_no_eval_set_args(self):
        # type: () -> None

        params = {}  # type: Dict[str, Any]
        train_set = lgb.Dataset(None)
        with pytest.raises(ValueError) as excinfo:
            lgb.LightGBMTuner(params, train_set, num_boost_round=5, early_stopping_rounds=2)

        assert excinfo.type == ValueError
        assert str(excinfo.value) == "`valid_sets` is required."

    @pytest.mark.parametrize('metric, study_direction', [
        ('auc', 'minimize'),
        ('mse', 'maximize'),
        (None, 'maximize'),  # The default metric is binary_logloss.
    ])
    def test_inconsitent_study_direction(self, metric: str, study_direction: str) -> None:

        params = {}  # type: Dict[str, Any]
        if metric is not None:
            params['metric'] = metric
        train_set = lgb.Dataset(None)
        valid_set = lgb.Dataset(None)
        study = optuna.create_study(direction=study_direction)
        with pytest.raises(ValueError) as excinfo:
            lgb.LightGBMTuner(params,
                              train_set,
                              valid_sets=[train_set, valid_set],
                              num_boost_round=5,
                              early_stopping_rounds=2,
                              study=study)

        assert excinfo.type == ValueError
        assert str(excinfo.value).startswith("Study direction is inconsistent with the metric")

    def test_with_minimum_required_args(self):
        # type: () -> None

        runner = self._get_tuner_object()
        assert "num_boost_round" in runner.lgbm_kwargs
        assert "num_boost_round" not in runner.auto_options
        assert runner.lgbm_kwargs["num_boost_round"] == 5

    def test__parse_args_wrapper_args(self):
        # type: () -> None

        params = {}  # type: Dict[str, Any]
        train_set = lgb.Dataset(None)
        val_set = lgb.Dataset(None)
        kwargs = dict(
            num_boost_round=12,
            early_stopping_rounds=10,
            valid_sets=val_set,
            time_budget=600,
            best_params={},
            sample_size=1000,
        )
        runner = lgb.LightGBMTuner(params, train_set, **kwargs)
        new_args = ["time_budget", "time_budget", "best_params", "sample_size"]
        for new_arg in new_args:
            assert new_arg not in runner.lgbm_kwargs
            assert new_arg in runner.auto_options

    def test_sample_train_set(self):
        # type: () -> None

        sample_size = 3

        X_trn = np.random.uniform(10, size=50).reshape((10, 5))
        y_trn = np.random.randint(2, size=10)
        train_dataset = lgb.Dataset(X_trn, label=y_trn)
        runner = self._get_tuner_object(
            train_set=train_dataset, kwargs_options=dict(sample_size=sample_size)
        )
        runner.sample_train_set()

        # Workaround for mypy.
        if not type_checking.TYPE_CHECKING:
            runner.train_subset.construct()  # Cannot get label before construct `lgb.Dataset`.
            assert runner.train_subset.get_label().shape[0] == sample_size

    def test_tune_feature_fraction(self):
        # type: () -> None

        unexpected_value = 1.1  # out of scope.

        with turnoff_train():
            tuning_history = []  # type: List[Dict[str, float]]
            best_params = {}  # type: Dict[str, Any]

            runner = self._get_tuner_object(
                params=dict(
                    feature_fraction=unexpected_value,  # set default as unexpected value.
                ),
                kwargs_options=dict(tuning_history=tuning_history, best_params=best_params,),
            )
            assert len(tuning_history) == 0
            runner.tune_feature_fraction()

            assert runner.lgbm_params["feature_fraction"] != unexpected_value
            assert len(tuning_history) == 7

    def test_tune_num_leaves(self):
        # type: () -> None

        unexpected_value = 1  # out of scope.

        with turnoff_train():
            tuning_history = []  # type: List[Dict[str, float]]

            runner = self._get_tuner_object(
                params=dict(num_leaves=unexpected_value,),
                kwargs_options=dict(tuning_history=tuning_history, best_params={},),
            )
            assert len(tuning_history) == 0
            runner.tune_num_leaves()

            assert runner.lgbm_params["num_leaves"] != unexpected_value
            assert len(tuning_history) == 20

    def test_tune_num_leaves_negative_max_depth(self):
        # type: () -> None

        params = {
            "metric": "binary_logloss",
            "max_depth": -1,
        }  # type: Dict[str, Any]
        X_trn = np.random.uniform(10, size=(10, 5))
        y_trn = np.random.randint(2, size=10)
        train_dataset = lgb.Dataset(X_trn, label=y_trn)
        valid_dataset = lgb.Dataset(X_trn, label=y_trn)

        tuning_history = []  # type: List[Dict[str, float]]
        runner = lgb.LightGBMTuner(
            params,
            train_dataset,
            num_boost_round=3,
            early_stopping_rounds=2,
            valid_sets=valid_dataset,
            tuning_history=tuning_history,
        )
        runner.tune_num_leaves()
        assert len(tuning_history) == 20

    def test_tune_bagging(self):
        # type: () -> None

        unexpected_value = 1  # out of scope.

        with turnoff_train():
            tuning_history = []  # type: List[Dict[str, float]]

            runner = self._get_tuner_object(
                params=dict(bagging_fraction=unexpected_value,),
                kwargs_options=dict(tuning_history=tuning_history, best_params={},),
            )
            assert len(tuning_history) == 0
            runner.tune_bagging()

            assert runner.lgbm_params["bagging_fraction"] != unexpected_value
            assert len(tuning_history) == 10

    def test_tune_feature_fraction_stage2(self):
        # type: () -> None

        unexpected_value = 0.5

        with turnoff_train():
            tuning_history = []  # type: List[Dict[str, float]]

            runner = self._get_tuner_object(
                params=dict(feature_fraction=unexpected_value,),
                kwargs_options=dict(tuning_history=tuning_history, best_params={},),
            )
            assert len(tuning_history) == 0
            runner.tune_feature_fraction_stage2()

            assert runner.lgbm_params["feature_fraction"] != unexpected_value
            assert len(tuning_history) == 6

    def test_tune_regularization_factors(self):
        # type: () -> None

        unexpected_value = 20  # out of scope.

        with turnoff_train():
            tuning_history = []  # type: List[Dict[str, float]]

            runner = self._get_tuner_object(
                params=dict(lambda_l1=unexpected_value,),  # set default as unexpected value.
                kwargs_options=dict(tuning_history=tuning_history, best_params={},),
            )
            assert len(tuning_history) == 0
            runner.tune_regularization_factors()

            assert runner.lgbm_params["lambda_l1"] != unexpected_value
            assert len(tuning_history) == 20

    def test_tune_min_data_in_leaf(self):
        # type: () -> None

        unexpected_value = 1  # out of scope.

        with turnoff_train():
            tuning_history = []  # type: List[Dict[str, float]]

            runner = self._get_tuner_object(
                params=dict(
                    min_child_samples=unexpected_value,  # set default as unexpected value.
                ),
                kwargs_options=dict(tuning_history=tuning_history, best_params={},),
            )
            assert len(tuning_history) == 0
            runner.tune_min_data_in_leaf()

            assert runner.lgbm_params["min_child_samples"] != unexpected_value
            assert len(tuning_history) == 5

    def test_when_a_step_does_not_improve_best_score(self):
        # type: () -> None

        params = {}  # type: Dict
        valid_data = np.zeros((10, 10))
        valid_sets = lgb.Dataset(valid_data)

        objective_class_name = "optuna.integration.lightgbm_tuner.optimize.OptunaObjective"

<<<<<<< HEAD
        with mock.patch('optuna.study.Study') as study_mock:
=======
        with mock.patch(objective_class_name) as objective_mock, mock.patch(
            "optuna.study.Study"
        ) as study_mock, mock.patch("optuna.trial.Trial") as trial_mock:

            fake_objective = mock.MagicMock(spec=OptunaObjective)
            fake_objective.report = []
            fake_objective.best_booster = None
            objective_mock.return_value = fake_objective

>>>>>>> fd487d4c
            fake_study = mock.MagicMock(spec=Study)
            fake_study._storage = mock.MagicMock()
            fake_study.best_value = 0.9
            fake_study.direction = StudyDirection.MINIMIZE
            study_mock.return_value = fake_study

<<<<<<< HEAD
            tuner = LightGBMTuner(params, None, valid_sets=valid_sets)
            assert not tuner.higher_is_better()
=======
            fake_trial = mock.MagicMock(spec=Trial)
            fake_trial.best_params = {
                "feature_fraction": 0.2,
            }
            trial_mock.return_value = fake_trial
>>>>>>> fd487d4c

            with mock.patch(objective_class_name) as objective_mock,\
                    mock.patch('optuna.trial.Trial') as trial_mock:

                fake_objective = mock.MagicMock(spec=OptunaObjective)
                fake_objective.report = []
                fake_objective.best_booster = None
                objective_mock.return_value = fake_objective

<<<<<<< HEAD
                fake_trial = mock.MagicMock(spec=Trial)
                fake_trial.best_params = {
                    'feature_fraction': 0.2,
                }
                trial_mock.return_value = fake_trial

                tuner.tune_feature_fraction()

                fake_study.optimize.assert_called()
=======
        assert "feature_fraction" in tuner.best_params
        assert tuner.best_score == 0.9

        with mock.patch(objective_class_name) as objective_mock, mock.patch(
            "optuna.study.Study"
        ) as study_mock, mock.patch("optuna.trial.Trial") as trial_mock:
>>>>>>> fd487d4c

            assert 'feature_fraction' in tuner.best_params
            assert tuner.best_score == 0.9

            # Assume that tuning `num_leaves` doesn't improve the `best_score`.
            fake_study.best_value = 1.1

<<<<<<< HEAD
            with mock.patch(objective_class_name) as objective_mock,\
                    mock.patch('optuna.study.Study') as study_mock,\
                    mock.patch('optuna.trial.Trial') as trial_mock:

                fake_objective = mock.MagicMock(spec=OptunaObjective)
                fake_objective.report = []
                fake_objective.best_booster = None
                objective_mock.return_value = fake_objective

                fake_trial = mock.MagicMock(spec=Trial)
                fake_trial.best_params = {
                    'num_leaves': 128,
                }
                trial_mock.return_value = fake_trial
=======
            fake_trial = mock.MagicMock(spec=Trial)
            fake_trial.best_params = {
                "num_leaves": 128,
            }
            trial_mock.return_value = fake_trial
>>>>>>> fd487d4c

                tuner.tune_num_leaves()

                fake_study.optimize.assert_called()

<<<<<<< HEAD
            # `num_leaves` should not be same as default.
            assert tuner.best_params['num_leaves'] == 31
            assert tuner.best_score == 0.9
=======
        # `num_leaves` should not be same as default.
        assert tuner.best_params["num_leaves"] == 31
        assert tuner.best_score == 0.9
>>>>>>> fd487d4c
<|MERGE_RESOLUTION|>--- conflicted
+++ resolved
@@ -1,5 +1,4 @@
 import contextlib
-from optuna.structs import StudyDirection
 
 import mock
 import numpy as np
@@ -12,8 +11,6 @@
 from optuna.integration.lightgbm_tuner.optimize import BaseTuner
 from optuna.integration.lightgbm_tuner.optimize import LightGBMTuner
 from optuna.integration.lightgbm_tuner.optimize import OptunaObjective
-from optuna.study import Study
-from optuna.trial import Trial
 from optuna import type_checking
 
 if type_checking.TYPE_CHECKING:
@@ -274,26 +271,31 @@
         assert excinfo.type == ValueError
         assert str(excinfo.value) == "`valid_sets` is required."
 
-    @pytest.mark.parametrize('metric, study_direction', [
-        ('auc', 'minimize'),
-        ('mse', 'maximize'),
-        (None, 'maximize'),  # The default metric is binary_logloss.
-    ])
+    @pytest.mark.parametrize(
+        "metric, study_direction",
+        [
+            ("auc", "minimize"),
+            ("mse", "maximize"),
+            (None, "maximize"),  # The default metric is binary_logloss.
+        ],
+    )
     def test_inconsitent_study_direction(self, metric: str, study_direction: str) -> None:
 
         params = {}  # type: Dict[str, Any]
         if metric is not None:
-            params['metric'] = metric
+            params["metric"] = metric
         train_set = lgb.Dataset(None)
         valid_set = lgb.Dataset(None)
         study = optuna.create_study(direction=study_direction)
         with pytest.raises(ValueError) as excinfo:
-            lgb.LightGBMTuner(params,
-                              train_set,
-                              valid_sets=[train_set, valid_set],
-                              num_boost_round=5,
-                              early_stopping_rounds=2,
-                              study=study)
+            lgb.LightGBMTuner(
+                params,
+                train_set,
+                valid_sets=[train_set, valid_set],
+                num_boost_round=5,
+                early_stopping_rounds=2,
+                study=study,
+            )
 
         assert excinfo.type == ValueError
         assert str(excinfo.value).startswith("Study direction is inconsistent with the metric")
@@ -488,104 +490,23 @@
         valid_data = np.zeros((10, 10))
         valid_sets = lgb.Dataset(valid_data)
 
-        objective_class_name = "optuna.integration.lightgbm_tuner.optimize.OptunaObjective"
-
-<<<<<<< HEAD
-        with mock.patch('optuna.study.Study') as study_mock:
-=======
-        with mock.patch(objective_class_name) as objective_mock, mock.patch(
-            "optuna.study.Study"
-        ) as study_mock, mock.patch("optuna.trial.Trial") as trial_mock:
-
-            fake_objective = mock.MagicMock(spec=OptunaObjective)
-            fake_objective.report = []
-            fake_objective.best_booster = None
-            objective_mock.return_value = fake_objective
-
->>>>>>> fd487d4c
-            fake_study = mock.MagicMock(spec=Study)
-            fake_study._storage = mock.MagicMock()
-            fake_study.best_value = 0.9
-            fake_study.direction = StudyDirection.MINIMIZE
-            study_mock.return_value = fake_study
-
-<<<<<<< HEAD
-            tuner = LightGBMTuner(params, None, valid_sets=valid_sets)
-            assert not tuner.higher_is_better()
-=======
-            fake_trial = mock.MagicMock(spec=Trial)
-            fake_trial.best_params = {
-                "feature_fraction": 0.2,
-            }
-            trial_mock.return_value = fake_trial
->>>>>>> fd487d4c
-
-            with mock.patch(objective_class_name) as objective_mock,\
-                    mock.patch('optuna.trial.Trial') as trial_mock:
-
-                fake_objective = mock.MagicMock(spec=OptunaObjective)
-                fake_objective.report = []
-                fake_objective.best_booster = None
-                objective_mock.return_value = fake_objective
-
-<<<<<<< HEAD
-                fake_trial = mock.MagicMock(spec=Trial)
-                fake_trial.best_params = {
-                    'feature_fraction': 0.2,
-                }
-                trial_mock.return_value = fake_trial
-
-                tuner.tune_feature_fraction()
-
-                fake_study.optimize.assert_called()
-=======
+        tuner = LightGBMTuner(params, None, valid_sets=valid_sets)
+        assert not tuner.higher_is_better()
+
+        with mock.patch("lightgbm.train"), mock.patch.object(
+            BaseTuner, "_get_booster_best_score", return_value=0.9
+        ):
+            tuner.tune_feature_fraction()
+
         assert "feature_fraction" in tuner.best_params
         assert tuner.best_score == 0.9
 
-        with mock.patch(objective_class_name) as objective_mock, mock.patch(
-            "optuna.study.Study"
-        ) as study_mock, mock.patch("optuna.trial.Trial") as trial_mock:
->>>>>>> fd487d4c
-
-            assert 'feature_fraction' in tuner.best_params
-            assert tuner.best_score == 0.9
-
-            # Assume that tuning `num_leaves` doesn't improve the `best_score`.
-            fake_study.best_value = 1.1
-
-<<<<<<< HEAD
-            with mock.patch(objective_class_name) as objective_mock,\
-                    mock.patch('optuna.study.Study') as study_mock,\
-                    mock.patch('optuna.trial.Trial') as trial_mock:
-
-                fake_objective = mock.MagicMock(spec=OptunaObjective)
-                fake_objective.report = []
-                fake_objective.best_booster = None
-                objective_mock.return_value = fake_objective
-
-                fake_trial = mock.MagicMock(spec=Trial)
-                fake_trial.best_params = {
-                    'num_leaves': 128,
-                }
-                trial_mock.return_value = fake_trial
-=======
-            fake_trial = mock.MagicMock(spec=Trial)
-            fake_trial.best_params = {
-                "num_leaves": 128,
-            }
-            trial_mock.return_value = fake_trial
->>>>>>> fd487d4c
-
-                tuner.tune_num_leaves()
-
-                fake_study.optimize.assert_called()
-
-<<<<<<< HEAD
-            # `num_leaves` should not be same as default.
-            assert tuner.best_params['num_leaves'] == 31
-            assert tuner.best_score == 0.9
-=======
-        # `num_leaves` should not be same as default.
+        # Assume that tuning `num_leaves` doesn't improve the `best_score`.
+        with mock.patch("lightgbm.train"), mock.patch.object(
+            BaseTuner, "_get_booster_best_score", return_value=1.1
+        ):
+            tuner.tune_num_leaves()
+
+        # `num_leaves` should be same as default.
         assert tuner.best_params["num_leaves"] == 31
-        assert tuner.best_score == 0.9
->>>>>>> fd487d4c
+        assert tuner.best_score == 0.9