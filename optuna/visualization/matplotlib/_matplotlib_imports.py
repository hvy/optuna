--- conflicted
+++ resolved
@@ -11,12 +11,9 @@
     from matplotlib import pyplot as plt  # NOQA
     from matplotlib.axes._axes import Axes  # NOQA
     from matplotlib.collections import LineCollection  # NOQA
-<<<<<<< HEAD
     from matplotlib.colors import Colormap  # NOQA
     from matplotlib.contour import ContourSet  # NOQA
-=======
     from matplotlib.patches import Rectangle  # NOQA
->>>>>>> 82a313fa
 
     # TODO(ytknzw): Set precise version.
     if version.parse(matplotlib_version) < version.parse("3.0.0"):
