from datetime import datetime
from typing import Any
from typing import List
from typing import Optional

from sqlalchemy import asc
from sqlalchemy import CheckConstraint
from sqlalchemy import Column
from sqlalchemy import DateTime
from sqlalchemy import desc
from sqlalchemy import Enum
from sqlalchemy import Float
from sqlalchemy import ForeignKey
from sqlalchemy import func
from sqlalchemy import Integer
from sqlalchemy import orm
from sqlalchemy import String
from sqlalchemy import UniqueConstraint
from sqlalchemy.ext.declarative import declarative_base

from optuna import distributions
from optuna._study_direction import StudyDirection
from optuna.trial import TrialState


# Don't modify this version number anymore.
# The schema management functionality has been moved to alembic.
SCHEMA_VERSION = 12

MAX_INDEXED_STRING_LENGTH = 512
MAX_STRING_LENGTH = 2048
MAX_VERSION_LENGTH = 256

NOT_FOUND_MSG = "Record does not exist."

BaseModel: Any = declarative_base()


class StudyModel(BaseModel):
    __tablename__ = "studies"
    study_id = Column(Integer, primary_key=True)
    study_name = Column(String(MAX_INDEXED_STRING_LENGTH), index=True, unique=True, nullable=False)

    @classmethod
    def find_by_id(
        cls, study_id: int, session: orm.Session, for_update: bool = False
    ) -> Optional["StudyModel"]:

        query = session.query(cls).filter(cls.study_id == study_id)

        if for_update:
            query = query.with_for_update()

        return query.one_or_none()

    @classmethod
    def find_or_raise_by_id(
        cls, study_id: int, session: orm.Session, for_update: bool = False
    ) -> "StudyModel":

        study = cls.find_by_id(study_id, session, for_update)
        if study is None:
            raise KeyError(NOT_FOUND_MSG)

        return study

    @classmethod
    def find_by_name(cls, study_name: str, session: orm.Session) -> Optional["StudyModel"]:

        study = session.query(cls).filter(cls.study_name == study_name).one_or_none()

        return study

    @classmethod
    def find_or_raise_by_name(cls, study_name: str, session: orm.Session) -> "StudyModel":

        study = cls.find_by_name(study_name, session)
        if study is None:
            raise KeyError(NOT_FOUND_MSG)

        return study

    @classmethod
    def all(cls, session: orm.Session) -> List["StudyModel"]:

        return session.query(cls).all()


class StudyDirectionModel(BaseModel):
    __tablename__ = "study_directions"
    __table_args__: Any = (UniqueConstraint("study_id", "objective"),)
    study_direction_id = Column(Integer, primary_key=True)
    direction = Column(Enum(StudyDirection), nullable=False)
    study_id = Column(Integer, ForeignKey("studies.study_id"))
    objective = Column(Integer, nullable=False)

    study = orm.relationship(
        StudyModel, backref=orm.backref("directions", cascade="all, delete-orphan")
    )

    @classmethod
    def find_by_study_and_objective(
        cls, study: StudyModel, objective: int, session: orm.Session
    ) -> Optional["StudyDirectionModel"]:
<<<<<<< HEAD

=======
>>>>>>> 1013b087
        study_direction = (
            session.query(cls)
            .filter(cls.study_id == study.study_id)
            .filter(cls.objective == objective)
            .one_or_none()
        )

        return study_direction

    @classmethod
    def where_study(cls, study: StudyModel, session: orm.Session) -> List["StudyDirectionModel"]:

        study_directions = (
            session.query(cls)
            .filter(cls.study_id == study.study_id)
            .order_by(asc(cls.objective))
            .all()
        )

        return study_directions

    @classmethod
    def all(cls, session: orm.Session) -> List["StudyDirectionModel"]:

        return session.query(cls).all()


class StudyUserAttributeModel(BaseModel):
    __tablename__ = "study_user_attributes"
    __table_args__: Any = (UniqueConstraint("study_id", "key"),)
    study_user_attribute_id = Column(Integer, primary_key=True)
    study_id = Column(Integer, ForeignKey("studies.study_id"))
    key = Column(String(MAX_INDEXED_STRING_LENGTH))
    value_json = Column(String(MAX_STRING_LENGTH))

    study = orm.relationship(
        StudyModel, backref=orm.backref("user_attributes", cascade="all, delete-orphan")
    )

    @classmethod
    def find_by_study_and_key(
        cls, study: StudyModel, key: str, session: orm.Session
    ) -> Optional["StudyUserAttributeModel"]:

        attribute = (
            session.query(cls)
            .filter(cls.study_id == study.study_id)
            .filter(cls.key == key)
            .one_or_none()
        )

        return attribute

    @classmethod
    def where_study_id(
        cls, study_id: int, session: orm.Session
    ) -> List["StudyUserAttributeModel"]:

        return session.query(cls).filter(cls.study_id == study_id).all()


class StudySystemAttributeModel(BaseModel):
    __tablename__ = "study_system_attributes"
    __table_args__: Any = (UniqueConstraint("study_id", "key"),)
    study_system_attribute_id = Column(Integer, primary_key=True)
    study_id = Column(Integer, ForeignKey("studies.study_id"))
    key = Column(String(MAX_INDEXED_STRING_LENGTH))
    value_json = Column(String(MAX_STRING_LENGTH))

    study = orm.relationship(
        StudyModel, backref=orm.backref("system_attributes", cascade="all, delete-orphan")
    )

    @classmethod
    def find_by_study_and_key(
        cls, study: StudyModel, key: str, session: orm.Session
    ) -> Optional["StudySystemAttributeModel"]:

        attribute = (
            session.query(cls)
            .filter(cls.study_id == study.study_id)
            .filter(cls.key == key)
            .one_or_none()
        )

        return attribute

    @classmethod
    def where_study_id(
        cls, study_id: int, session: orm.Session
    ) -> List["StudySystemAttributeModel"]:

        return session.query(cls).filter(cls.study_id == study_id).all()


class TrialModel(BaseModel):
    __tablename__ = "trials"
    trial_id = Column(Integer, primary_key=True)
    # No `UniqueConstraint` is put on the `number` columns although it in practice is constrained
    # to be unique. This is to reduce code complexity as table-level locking would be required
    # otherwise. See https://github.com/optuna/optuna/pull/939#discussion_r387447632.
    number = Column(Integer)
    study_id = Column(Integer, ForeignKey("studies.study_id"))
    state = Column(Enum(TrialState), nullable=False)
    datetime_start = Column(DateTime, default=datetime.now)
    datetime_complete = Column(DateTime)

    study = orm.relationship(
        StudyModel, backref=orm.backref("trials", cascade="all, delete-orphan")
    )

    @classmethod
    def find_by_id(
        cls, trial_id: int, session: orm.Session, for_update: bool = False
    ) -> Optional["TrialModel"]:

        query = session.query(cls).filter(cls.trial_id == trial_id)

        # "FOR UPDATE" clause is used for row-level locking.
        # Please note that SQLite3 doesn't support this clause.
        if for_update:
            query = query.with_for_update()

        return query.one_or_none()

    @classmethod
    def find_max_value_trial(
        cls, study_id: int, objective: int, session: orm.Session
    ) -> "TrialModel":

        trial = (
            session.query(cls)
            .filter(cls.study_id == study_id)
            .filter(cls.state == TrialState.COMPLETE)
            .join(TrialValueModel)
            .filter(TrialValueModel.objective == objective)
            .order_by(desc(TrialValueModel.value))
            .limit(1)
            .one_or_none()
        )
        if trial is None:
            raise ValueError(NOT_FOUND_MSG)
        return trial

    @classmethod
    def find_min_value_trial(
        cls, study_id: int, objective: int, session: orm.Session
    ) -> "TrialModel":

        trial = (
            session.query(cls)
            .filter(cls.study_id == study_id)
            .filter(cls.state == TrialState.COMPLETE)
            .join(TrialValueModel)
            .filter(TrialValueModel.objective == objective)
            .order_by(asc(TrialValueModel.value))
            .limit(1)
            .one_or_none()
        )
        if trial is None:
            raise ValueError(NOT_FOUND_MSG)
        return trial

    @classmethod
    def find_or_raise_by_id(cls, trial_id: int, session: orm.Session) -> "TrialModel":

        trial = cls.find_by_id(trial_id, session)
        if trial is None:
            raise KeyError(NOT_FOUND_MSG)

        return trial

    @classmethod
    def where_study(cls, study: StudyModel, session: orm.Session) -> List["TrialModel"]:

        trials = (
            session.query(cls).filter(cls.study_id == study.study_id).order_by(cls.trial_id).all()
        )

        return trials

    @classmethod
    def count(
        cls,
        session: orm.Session,
        study: Optional[StudyModel] = None,
        state: Optional[TrialState] = None,
    ) -> int:

        trial_count = session.query(func.count(cls.trial_id))
        if study is not None:
            trial_count = trial_count.filter(cls.study_id == study.study_id)
        if state is not None:
            trial_count = trial_count.filter(cls.state == state)

        return trial_count.scalar()

    def count_past_trials(self, session: orm.Session) -> int:

        trial_count = session.query(func.count(TrialModel.trial_id)).filter(
            TrialModel.study_id == self.study_id, TrialModel.trial_id < self.trial_id
        )
        return trial_count.scalar()

    @classmethod
    def all(cls, session: orm.Session) -> List["TrialModel"]:

        return session.query(cls).all()

    @classmethod
    def get_all_trial_ids_where_study(cls, study: StudyModel, session: orm.Session) -> List[int]:

        trials = (
            session.query(cls.trial_id)
            .filter(cls.study_id == study.study_id)
            .order_by(cls.trial_id)
            .all()
        )

        return [t.trial_id for t in trials]


class TrialUserAttributeModel(BaseModel):
    __tablename__ = "trial_user_attributes"
    __table_args__: Any = (UniqueConstraint("trial_id", "key"),)
    trial_user_attribute_id = Column(Integer, primary_key=True)
    trial_id = Column(Integer, ForeignKey("trials.trial_id"))
    key = Column(String(MAX_INDEXED_STRING_LENGTH))
    value_json = Column(String(MAX_STRING_LENGTH))

    trial = orm.relationship(
        TrialModel, backref=orm.backref("user_attributes", cascade="all, delete-orphan")
    )

    @classmethod
    def find_by_trial_and_key(
        cls, trial: TrialModel, key: str, session: orm.Session
    ) -> Optional["TrialUserAttributeModel"]:

        attribute = (
            session.query(cls)
            .filter(cls.trial_id == trial.trial_id)
            .filter(cls.key == key)
            .one_or_none()
        )

        return attribute

    @classmethod
    def where_study(
        cls, study: StudyModel, session: orm.Session
    ) -> List["TrialUserAttributeModel"]:

        trial_user_attributes = (
            session.query(cls).join(TrialModel).filter(TrialModel.study_id == study.study_id).all()
        )

        return trial_user_attributes

    @classmethod
    def where_trial(
        cls, trial: TrialModel, session: orm.Session
    ) -> List["TrialUserAttributeModel"]:

        return cls.where_trial_id(trial.trial_id, session)

    @classmethod
    def where_trial_id(
        cls, trial_id: int, session: orm.Session
    ) -> List["TrialUserAttributeModel"]:

        return session.query(cls).filter(cls.trial_id == trial_id).all()

    @classmethod
    def all(cls, session: orm.Session) -> List["TrialUserAttributeModel"]:

        return session.query(cls).all()


class TrialSystemAttributeModel(BaseModel):
    __tablename__ = "trial_system_attributes"
    __table_args__: Any = (UniqueConstraint("trial_id", "key"),)
    trial_system_attribute_id = Column(Integer, primary_key=True)
    trial_id = Column(Integer, ForeignKey("trials.trial_id"))
    key = Column(String(MAX_INDEXED_STRING_LENGTH))
    value_json = Column(String(MAX_STRING_LENGTH))

    trial = orm.relationship(
        TrialModel, backref=orm.backref("system_attributes", cascade="all, delete-orphan")
    )

    @classmethod
    def find_by_trial_and_key(
        cls, trial: TrialModel, key: str, session: orm.Session
    ) -> Optional["TrialSystemAttributeModel"]:

        attribute = (
            session.query(cls)
            .filter(cls.trial_id == trial.trial_id)
            .filter(cls.key == key)
            .one_or_none()
        )

        return attribute

    @classmethod
    def where_study(
        cls, study: StudyModel, session: orm.Session
    ) -> List["TrialSystemAttributeModel"]:

        trial_system_attributes = (
            session.query(cls).join(TrialModel).filter(TrialModel.study_id == study.study_id).all()
        )

        return trial_system_attributes

    @classmethod
    def where_trial(
        cls, trial: TrialModel, session: orm.Session
    ) -> List["TrialSystemAttributeModel"]:

        return cls.where_trial_id(trial.trial_id, session)

    @classmethod
    def where_trial_id(
        cls, trial_id: int, session: orm.Session
    ) -> List["TrialSystemAttributeModel"]:

        return session.query(cls).filter(cls.trial_id == trial_id).all()

    @classmethod
    def all(cls, session: orm.Session) -> List["TrialSystemAttributeModel"]:

        return session.query(cls).all()


class TrialParamModel(BaseModel):
    __tablename__ = "trial_params"
    __table_args__: Any = (UniqueConstraint("trial_id", "param_name"),)
    param_id = Column(Integer, primary_key=True)
    trial_id = Column(Integer, ForeignKey("trials.trial_id"))
    param_name = Column(String(MAX_INDEXED_STRING_LENGTH))
    param_value = Column(Float)
    distribution_json = Column(String(MAX_STRING_LENGTH))

    trial = orm.relationship(
        TrialModel, backref=orm.backref("params", cascade="all, delete-orphan")
    )

    def check_and_add(self, session: orm.Session) -> None:

        self._check_compatibility_with_previous_trial_param_distributions(session)
        session.add(self)

    def _check_compatibility_with_previous_trial_param_distributions(
        self, session: orm.Session
    ) -> None:

        trial = TrialModel.find_or_raise_by_id(self.trial_id, session)

        previous_record = (
            session.query(TrialParamModel)
            .join(TrialModel)
            .filter(TrialModel.study_id == trial.study_id)
            .filter(TrialParamModel.param_name == self.param_name)
            .first()
        )
        if previous_record is not None:
            distributions.check_distribution_compatibility(
                distributions.json_to_distribution(previous_record.distribution_json),
                distributions.json_to_distribution(self.distribution_json),
            )

    @classmethod
    def find_by_trial_and_param_name(
        cls, trial: TrialModel, param_name: str, session: orm.Session
    ) -> Optional["TrialParamModel"]:

        param_distribution = (
            session.query(cls)
            .filter(cls.trial_id == trial.trial_id)
            .filter(cls.param_name == param_name)
            .one_or_none()
        )

        return param_distribution

    @classmethod
    def find_or_raise_by_trial_and_param_name(
        cls, trial: TrialModel, param_name: str, session: orm.Session
    ) -> "TrialParamModel":

        param_distribution = cls.find_by_trial_and_param_name(trial, param_name, session)

        if param_distribution is None:
            raise KeyError(NOT_FOUND_MSG)

        return param_distribution

    @classmethod
    def where_study(cls, study: StudyModel, session: orm.Session) -> List["TrialParamModel"]:

        trial_params = (
            session.query(cls).join(TrialModel).filter(TrialModel.study_id == study.study_id).all()
        )

        return trial_params

    @classmethod
    def where_trial(cls, trial: TrialModel, session: orm.Session) -> List["TrialParamModel"]:

        trial_params = cls.where_trial_id(trial.trial_id, session)

        return trial_params

    @classmethod
    def where_trial_id(cls, trial_id: int, session: orm.Session) -> List["TrialParamModel"]:

        trial_params = session.query(cls).filter(cls.trial_id == trial_id).all()

        return trial_params

    @classmethod
    def all(cls, session: orm.Session) -> List["TrialParamModel"]:

        return session.query(cls).all()


class TrialValueModel(BaseModel):
    __tablename__ = "trial_values"
    __table_args__: Any = (UniqueConstraint("trial_id", "objective"),)
    trial_value_id = Column(Integer, primary_key=True)
    trial_id = Column(Integer, ForeignKey("trials.trial_id"), nullable=False)
    objective = Column(Integer, nullable=False)
    value = Column(Float, nullable=False)

    trial = orm.relationship(
        TrialModel, backref=orm.backref("values", cascade="all, delete-orphan")
    )

    @classmethod
    def find_by_trial_and_objective(
        cls, trial: TrialModel, objective: int, session: orm.Session
    ) -> Optional["TrialValueModel"]:

        trial_value = (
            session.query(cls)
            .filter(cls.trial_id == trial.trial_id)
            .filter(cls.objective == objective)
            .one_or_none()
        )

        return trial_value

    @classmethod
    def where_study(cls, study: StudyModel, session: orm.Session) -> List["TrialValueModel"]:

        trial_values = (
            session.query(cls).join(TrialModel).filter(TrialModel.study_id == study.study_id).all()
        )

        return trial_values

    @classmethod
    def where_trial(cls, trial: TrialModel, session: orm.Session) -> List["TrialValueModel"]:

        trial_values = cls.where_trial_id(trial.trial_id, session)

        return trial_values

    @classmethod
    def where_trial_id(cls, trial_id: int, session: orm.Session) -> List["TrialValueModel"]:

        trial_values = session.query(cls).filter(cls.trial_id == trial_id).all()

        return trial_values

    @classmethod
    def all(cls, session: orm.Session) -> List["TrialValueModel"]:

        return session.query(cls).all()


class TrialIntermediateValueModel(BaseModel):
    __tablename__ = "trial_intermediate_values"
    __table_args__: Any = (UniqueConstraint("trial_id", "step"),)
    trial_intermediate_value_id = Column(Integer, primary_key=True)
    trial_id = Column(Integer, ForeignKey("trials.trial_id"), nullable=False)
    step = Column(Integer, nullable=False)
    intermediate_value = Column(Float, nullable=False)

    trial = orm.relationship(
        TrialModel, backref=orm.backref("intermediate_values", cascade="all, delete-orphan")
    )

    @classmethod
    def find_by_trial_and_step(
        cls, trial: TrialModel, step: int, session: orm.Session
    ) -> Optional["TrialIntermediateValueModel"]:

        trial_intermediate_value = (
            session.query(cls)
            .filter(cls.trial_id == trial.trial_id)
            .filter(cls.step == step)
            .one_or_none()
        )

        return trial_intermediate_value

    @classmethod
    def where_study(
        cls, study: StudyModel, session: orm.Session
    ) -> List["TrialIntermediateValueModel"]:

        trial_intermediate_values = (
            session.query(cls).join(TrialModel).filter(TrialModel.study_id == study.study_id).all()
        )

        return trial_intermediate_values

    @classmethod
    def where_trial(
        cls, trial: TrialModel, session: orm.Session
    ) -> List["TrialIntermediateValueModel"]:

        trial_intermediate_values = cls.where_trial_id(trial.trial_id, session)

        return trial_intermediate_values

    @classmethod
    def where_trial_id(
        cls, trial_id: int, session: orm.Session
    ) -> List["TrialIntermediateValueModel"]:

        trial_intermediate_values = session.query(cls).filter(cls.trial_id == trial_id).all()

        return trial_intermediate_values

    @classmethod
    def all(cls, session: orm.Session) -> List["TrialIntermediateValueModel"]:

        return session.query(cls).all()


class VersionInfoModel(BaseModel):
    __tablename__ = "version_info"
    # setting check constraint to ensure the number of rows is at most 1
    __table_args__: Any = (CheckConstraint("version_info_id=1"),)
    version_info_id = Column(Integer, primary_key=True, autoincrement=False, default=1)
    schema_version = Column(Integer)
    library_version = Column(String(MAX_VERSION_LENGTH))

    @classmethod
    def find(cls, session: orm.Session) -> "VersionInfoModel":

        version_info = session.query(cls).one_or_none()

        return version_info<|MERGE_RESOLUTION|>--- conflicted
+++ resolved
@@ -102,10 +102,7 @@
     def find_by_study_and_objective(
         cls, study: StudyModel, objective: int, session: orm.Session
     ) -> Optional["StudyDirectionModel"]:
-<<<<<<< HEAD
-
-=======
->>>>>>> 1013b087
+
         study_direction = (
             session.query(cls)
             .filter(cls.study_id == study.study_id)
